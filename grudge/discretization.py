--- conflicted
+++ resolved
@@ -49,14 +49,10 @@
     .. automethod :: zeros
     """
 
-<<<<<<< HEAD
-    def __init__(self, cl_ctx, mesh, order, quad_min_degrees=None,
+    def __init__(self, cl_ctx, mesh, order, quad_tag_to_group_factory=None,
             mpi_communicator=None):
-=======
-    def __init__(self, cl_ctx, mesh, order, quad_tag_to_group_factory=None):
->>>>>>> 684138dc
         """
-        :param quad_min_degrees: A mapping from quadrature tags (typically
+        :param quad_tag_to_group_factory: A mapping from quadrature tags (typically
             strings--but may be any hashable/comparable object) to a
             :class:`meshmode.discretization.ElementGroupFactory` indicating with
             which quadrature discretization the operations are to be carried out,
