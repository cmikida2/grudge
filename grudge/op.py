--- conflicted
+++ resolved
@@ -264,14 +264,7 @@
     r"""Return the element-local gradient of the volume function represented by
     *vec*.
 
-<<<<<<< HEAD
-    :arg dcoll: a :class:`grudge.discretization.DiscretizationCollection`.
-    :arg vec: a :class:`~meshmode.dof_array.DOFArray`
-    :returns: an object array of :class:`~meshmode.dof_array.DOFArray`\ s
-    """
-    return make_obj_array([_compute_local_gradient(dcoll, vec, xyz_axis)
-                           for xyz_axis in range(dcoll.dim)])
-=======
+    :arg dcoll: a :class:`grudge.discretization.DiscretizationCollection`.
     :arg vec: a :class:`~meshmode.dof_array.DOFArray` or object array of
         `~meshmode.dof_array.DOFArray`
     :arg nested: return nested object arrays instead of a single multidimensional
@@ -287,14 +280,8 @@
         else:
             return np.stack(grad, axis=0)
 
-    return _bound_grad(dcoll)(u=vec)
-
-
-@memoize_on_first_arg
-def _bound_d_dx(dcoll, xyz_axis):
-    return bind(dcoll, sym.nabla(dcoll.dim)[xyz_axis] * sym.Variable("u"),
-            local_only=True)
->>>>>>> 30069877
+    return make_obj_array([_compute_local_gradient(dcoll, vec, xyz_axis)
+                           for xyz_axis in range(dcoll.dim)])
 
 
 def local_d_dx(dcoll, xyz_axis, vec):
@@ -460,14 +447,6 @@
     else:
         raise TypeError("invalid number of arguments")
 
-<<<<<<< HEAD
-    return make_obj_array(
-        [_apply_stiffness_transpose_operator(dcoll,
-                                             dof_desc.DD_VOLUME,
-                                             dd, vec, xyz_axis)
-         for xyz_axis in range(dcoll.dim)]
-    )
-=======
     if isinstance(vec, np.ndarray):
         grad = obj_array_vectorize(
                 lambda el: weak_local_grad(dcoll, dd, el, nested=nested), vec)
@@ -476,16 +455,12 @@
         else:
             return np.stack(grad, axis=0)
 
-    return _bound_weak_grad(dcoll, dd)(u=vec)
-
-
-@memoize_on_first_arg
-def _bound_weak_d_dx(dcoll, dd, xyz_axis):
-    return bind(dcoll,
-            sym.stiffness_t(dcoll.dim, dd_in=dd)[xyz_axis]
-            * sym.Variable("u", dd),
-            local_only=True)
->>>>>>> 30069877
+    return make_obj_array(
+        [_apply_stiffness_transpose_operator(dcoll,
+                                             dof_desc.DD_VOLUME,
+                                             dd, vec, xyz_axis)
+         for xyz_axis in range(dcoll.dim)]
+    )
 
 
 def weak_local_d_dx(dcoll, *args):
