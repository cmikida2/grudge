--- conflicted
+++ resolved
@@ -72,14 +72,9 @@
 
         discr = self.discrwb.discr_from_dd(expr.dd)
 
-<<<<<<< HEAD
-        result = discr.empty(self.queue, allocator=self.bound_op.allocator)
-        result.fill(1.0)
-=======
         result = discr.empty(self.array_context)
         for grp_ary in result:
-            grp_ary.fill(1)
->>>>>>> 692a7a7d
+            grp_ary.fill(1.0)
         return result
 
     def map_node_coordinate_component(self, expr):
